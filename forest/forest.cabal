--- conflicted
+++ resolved
@@ -133,11 +133,7 @@
   -- Packages needed in order to build this package.
   Build-depends: base >= 4, containers, pads-haskell >= 1.1, weak, weak-hashtables, weak-ctrie,
                  template-haskell, concurrent-extra, mtl, ref-fd, hashable,
-<<<<<<< HEAD
-                 haskell-src-meta, uuid, exceptions, abstract-deque, dlist, ctrie == 0.1.0.2, strict, atomic-primops,  
-=======
                  haskell-src-meta, uuid, exceptions, abstract-deque, dlist, ctrie, strict, atomic-primops,  
->>>>>>> b1f8c534
                  parsec, adapton >= 0.0.3, syb-with-class-and-effects >= 0.3.7,
                  regex-compat, directory, process, unix, Glob, system-filepath, canonical-filepath, split,
                  filepath, mainland-pretty, derive >= 2.5.17, time, MissingH,
