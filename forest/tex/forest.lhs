--- conflicted
+++ resolved
@@ -119,7 +119,6 @@
 
 filesystems fall short for a number of reasons
 
-<<<<<<< HEAD
 Forest~\cite{forest} made a solid step into solving this, by offering an integrated programming environment for specifying and managing filestores.
 
 Although promising, the old Forest suffered two essential shortcomings:
@@ -136,12 +135,11 @@
 software upgrade (rollback),
 
 concurrent file access (beautiful account example?)
-=======
+
 Specific use cases:
 LHC\\
 Network logs\\
 Dan's scientific data
->>>>>>> 1dfba296
 
 
 
@@ -163,55 +161,19 @@
 
 \section{Forest Transactions}
 
-<<<<<<< HEAD
 The Forest description language introduced in the previous section describes how to specify the expected shape of a filestore as an allegorical Haskell type, independently from the concrete programming artifacts that are used to manipulate such filestores.
 We now focus on the key goal of this paper: the design of the Transactional Forest interface.
+
 As we shall see, TxForest (for short) offers an elegant and powerful abstraction to concurrently manipulate structured filestores.
-
-%In the same spirit of the original non-transactional Forest~\cite{forest} interface.
-%
-%
-%improves over the original non-transactional Forest interface while retaining the same spirit, in that programmers can traverse, query and manipulate forest data using the rich support for generic tools
-%
-%As a starting point, 
-%
-%
-%Unlike many existing transactional systems and libraries, that offer a limited set of operations that can be (safely) performed and combiend within a transaction, 
-%
-%TxForest intends to provide transactional 
-%
-%Additionally, we want to do so without compromising the rich programming style previously offered by the original non-transactional Forest~\cite{forest} interface.
-%
-%As an initial premise, 
-%
-%purely functional data structures and computations
-%
-%premise: as rich a programming experience as with original Forest
-%
-%unlike many existing transactional systems (for file systems or not)
-%
-%limited set of operations that can be (safely) performed and combined within a transaction.
-%
-%the rich toolbox available to an Haskell programmer and use it on forest
-%
-%haskell programmers can traverse, query and manipulate forest data 
-%
-%this greatly facilitates the 
-=======
-The key goal of this paper is to make Forest~\cite{Forest} transactional.
-As an embedded DSL in Haskell, we borrow the elegant software transactional memory (STM~\cite{STM}) interface from its host language.
-
-In the rest of this section, we will first be describing our variation of the STM interface (\ref{subsec:composable}).
-We then introduce transactional variables, which is the abstraction we present to programmers to facilitate
-transactional programming (\ref{subsec:tvars}). We briefly touch on how we let programmers easily check
-that the filesystem looks as specified (before and after modification) (\ref{subsec:validation}), then 
-finish by describing our version of some standard filesystem operations (\ref{subsec:fsops}).
->>>>>>> 1dfba296
+We first describe general-purpose transactional facilities~(\ref{subsec:composable}).
+We then introduce the kind of transactional variables that programmers can explicitly read from and write to when interacting with the filestores~(\ref{subsec:tvars}).
+We briefly touch on how programmers can verify, at any time, if a filestore conforms to its specification~(\ref{subsec:validation}), and introduce analogous of standard file system operations over filestores~(\ref{subsec:fsops}).
+We finish by ...~(\ref{subsec:lazy}).
 
 \subsection{Composable transactions}
 \label{subsec:composable}
 
-As an embedded domain-specific language in Haskell, the inspiration for TxForest is the widely popular \emph{software transactional memory} (\texttt{STM}) library, that provides a small set of highly composable operations to define the key facilities of a transaction. We now explain the intuition of each one of these mechanisms, cast in the context of TxForest.
+As an embedded domain-specific language in Haskell, the inspiration for TxForest is the widely popular \emph{software transactional memory} (\texttt{STM}) Haskell library, that provides a small set of highly composable operations to define the key facilities of a transaction. We now explain the intuition of each one of these mechanisms, cast in the context of TxForest.
 
 \paragraph{Running transactions}
 
@@ -240,13 +202,17 @@
 retry :: FTM a
 \end{spec}
 Conceptually, |retry| cancels the current transaction, without emitting any errors, and schedules it to be retried at a later time.
-An efficient implementation waits for some of the shared filestore fragments read by the transaction to be updated before retrying.
+Since each transaction logs all the reads/writes that it performs on a filestore, an efficient implementation waits for another transaction to update the shared filestore fragments read by the blocked transaction before retrying.
 
 Using |retry| we can define a pattern for conditional transactions that wait on a condition to be verified before performing an action:
 \begin{spec}
 wait :: FTM Bool -> FTM a -> FTM a
 wait b c a = do { b <- p ; if b then retry else a }
 \end{spec}
+
+All of the reads in a transaction are logged and when |retry| is called,
+it blocks until another transaction writes to a file from the read log before restarting the
+transaction from scratch.
 
 \paragraph{Composing transactions}
 
@@ -289,39 +255,31 @@
 	catch tryRead (\FileNotFound -> return ...default...) tryRead
 \end{spec}
 
-\subsection{Transactional variables}
-
-|FTM a| denotes a transactional action that returns a value of type |a|.
-Complex transactions can be defined by composing |FTM| actions, and run |atomically| as an |IO| action.
-
-All of the reads in a transaction are logged and when |retry| is called,
-it blocks until another transaction writes to a file from the read log before restarting the
-transaction from scratch.
-
-|orElse| allows the programmer to try multiple nested transactions until one goes through.
-It tries the first transaction and if it calls |retry|, it tries the second. If that one calls
-|retry|, |orElse| retries the entire transaction. If either of the transactions finish, it instead
-continues on to the statement after the |orElse|.
-By nesting |orElse|s one can try arbitrarily many transactions.
-
-|throw| and |catch| work much like normal throw and catch statements.
-%NOTE by JD to Hugo: I'm not sure of the differences here. Please expand. Also fix what I wrote above if
-%you get a chance.
-
-arbitrary pure code
-
-<<<<<<< HEAD
-``internal concurrency between threads interacting through memory [...] we do not consider here the questions of external interaction through storage systems or databases''
-
-this is precisely where we deviate from original STM
-
-a forest variable is (conceptually) a path in the file system
-
-Up until now, we have only seen how to compose individual transactions, but not how to do anythign meaningful with shared data!
-=======
+%In the same spirit of the original non-transactional Forest~\cite{forest} interface.
+%improves over the original non-transactional Forest interface while retaining the same spirit, in that programmers can traverse, query and manipulate forest data using the rich support for generic tools
+%Unlike many existing transactional systems and libraries, that offer a limited set of operations that can be (safely) performed and combiend within a transaction, 
+%Additionally, we want to do so without compromising the rich programming style previously offered by the original non-transactional Forest~\cite{forest} interface.
+%purely functional data structures and computations
+%premise: as rich a programming experience as with original Forest
+%the rich toolbox available to an Haskell programmer and use it on forest
+%haskell programmers can traverse, query and manipulate forest data 
+%this greatly facilitates the
+
 \subsection{Transactional variables}
 \label{subsec:tvars}
->>>>>>> 1dfba296
+
+Up until now, we have interact with a filestore.
+
+arbitrary pure code
+
+
+``we study internal concurrency between threads interacting through memory in a single process; we do not consider here the questions of external interaction through storage systems or databases''
+
+this is precisely where we deviate from original STM
+
+a forest variable is (conceptually) a path in the file system
+
+
 
 The forest programming style draws no distinction between data represented on disk and in memory.
 
@@ -384,10 +342,6 @@
 If we are removing a directory, we need to make sure that its content is the empty list; a non-existing directory with content inside is not a valid snapshot of a FS, but a valid haskell value nonetheless.
 This is cumbersome to do manually for arbitrary specs that touch multiple files/directories, which is why we provide this primitive operation that generates the appropriate default data and performs the removal.
 
-\subsection{Lazy Forest I/O}
-
-
-
 \begin{spec}
 cpOrElse :: TxForest args ty rep => ty -> ty -> b -> ([WriteErrors] -> FTM fs b) -> FTM fs b
 \end{spec}
@@ -398,6 +352,10 @@
 Therefore, we provide this primitive operation. It may fail because the data that we are trying to write may not be consistent with the specification for the target arguments and path. For example, a specification with a boolean argument that loads file x or y, with source argument True and target argument False.
 
 %NOTE by JD to Hugo: Not sure I quite understand the example of where it may fail Hugo.
+
+\subsection{Lazy Forest I/O}
+
+
 
 \section{Implementation}
 
