{-# LANGUAGE DataKinds, UndecidableInstances, FlexibleContexts, TypeSynonymInstances, TemplateHaskell, QuasiQuotes, MultiParamTypeClasses, FlexibleInstances, DeriveDataTypeable, ScopedTypeVariables #-}

module Examples.IC.Beautiful.Account where

import System.Random

import Language.Pads.Padsc hiding (numErrors)
import Data.Maybe
import Data.IORef
import Language.Haskell.TH.Syntax

import System.IO.Unsafe (unsafePerformIO)
import System.Posix.Files
import Control.Concurrent
import Control.Concurrent.Async
import System.Directory
import System.TimeIt
import Control.Monad.IO.Class
import Data.WithClass.MData
import Data.DeepTypeable
<<<<<<< HEAD
import Control.Monad.Incremental hiding (read)
=======
>>>>>>> 4777b9a5

import Data.WithClass.Derive.DeepTypeable
import Data.DeriveTH
import Data.WithClass.Derive.MData
import System.FilePath.Posix
<<<<<<< HEAD
import Prelude hiding (read)
=======

import Control.Monad.Incremental.Display
import Data.List as List
import Control.Monad.Incremental hiding (read)
import Prelude hiding (read)
import Language.Forest.IC hiding (writeFile)

>>>>>>> 4777b9a5

[pads|
	data Account = Account Int
|]

$( derive makeMData ''Account )
$( derive makeMData ''Account_imd )
$( derive makeDeepTypeable ''Account )
$( derive makeDeepTypeable ''Account_imd )

[iforest|
        type FileAccount = File Account -- Workaround 
	type Account_d = Directory {
		accs is [ f :: FileAccount | f <- matches (GL "*") ]
	} 
|]

-- Change this to the forest directory to make the example work for you!
--Hugo: made it a relative path (it is fine as long as we use the Makefile)
rootDir = "."

accountDir = rootDir </> "Examples/IC/Beautiful/Account"

<<<<<<< HEAD
tWith :: String -> Int -> IO ()
tWith acc amount = do
  status <- atomically () accountDir $ \ (rep :: Account_d TxVarFS) -> do
    (main_fmd, accdir) <- read rep
    case lookup acc (accs accdir) of
      Just (account) -> do
        
        tst <- read account
        return "Test" --"Found it, but how do I manipulate it?" --(accfmd,(Account num,bmd,accimd))
      _ -> return "Failure: The account does not exist"
  putStrLn status

---- PURE STUFF:
--
--pureWithdraw :: FSRep fs => String -> Int -> ForestM fs ()
--pureWithdraw acc amount = do
--  {
--    (rep,md) :: (Account_d, Account_d_md) <- load () accountDir;
--    case (lookup acc (accs rep)) of
--      Just (Account newbal) -> do 
--        if (amount < 0 || newbal >= amount) then do
--          let result = map (\ (name, a) -> if name == acc then (acc, (Account $ newbal-amount)) else (name,a)) (accs rep)
----          listPrintt (accs_md (snd md))
--          mani <- manifest () ((Account_d_inner result),md)
--          forestIO $ print (acc ++ " had " ++ show newbal ++ " and changed by " ++ (show (- amount)))
--          store mani
--         else forestIO $ print "The account does not have enough money"
--      _ -> forestIO $ print "The account does not exist"
--  }
--
--pureDeposit acc amount = pureWithdraw acc (- amount)
--
--pureTransfer :: FSRep fs => String -> String -> Int -> ForestM fs ()
--pureTransfer from to amount = do
--  {
--    ((Account_d_inner lst),md) :: (Account_d, Account_d_md) <- load () accountDir;
--    case ((lookup from lst), (lookup to lst)) of
--      (Just (Account f), Just (Account t)) -> do
--        forestIO $ print (from ++ " has " ++ show f ++ " and " ++ to ++ " has " ++ show t)
--        if ((amount >= 0 && f >= amount) || (amount < 0 && t >= (- amount)))
--          then do
--            pureWithdraw from amount
--            pureDeposit to amount
--          else forestIO $ print "The account does not have enough money"
--      _ -> forestIO $ print "At least one of the accounts does not exist"
--  }
--
---- Pure Helpers
--
--pureTrans from to amount = runForest PureFSForestCfg $ pureTransfer from to amount
--pureWith acc amount = runForest PureFSForestCfg $ pureWithdraw acc amount
--pureDepo acc amount = runForest PureFSForestCfg $ pureDeposit acc amount
--
--pureTransAcc = pureTrans "acc1" "acc2"
--
--
--
--
--
--
--
--
---- Transactional Stuff
--
--transTransfer :: String -> String -> Int -> IO ()
--transTransfer from to amount = atomically (do {transWithdraw from amount; transDeposit to amount})
--
--transWithdraw :: String -> Int -> ForestM TxFS () 
--transWithdraw acc amount = do
--  {
--    (rep,md) :: (Account_d, Account_d_md) <- load () accountDir;
--    case (lookup acc (accs rep)) of
--      Just (Account newbal) -> do 
--        check (amount < 0 || newbal >= amount)
--        let result = map (\ (name, a) -> if name == acc then (acc, (Account $ newbal-amount)) else (name,a)) (accs rep)
--        mani <- manifest () ((Account_d_inner result),md)
--        forestIO $ print (acc ++ " had " ++ show newbal ++ " and changed by " ++ (show (- amount)))
--        store mani
--      _ -> forestIO $ print "The account does not exist"
--  }
--
--transWithdraw2 :: String -> String -> Int -> ForestM TxFS ()
--transWithdraw2 acc1 acc2 amount = orElse (transWithdraw acc1 amount) (transWithdraw acc2 amount)
--
--transDeposit acc amount = transWithdraw acc (- amount)
--
---- Transactional Helpers
--
--check :: Bool -> ForestM TxFS ()
--check True = return ()
--check False = retry
--
--transWith acc amount = atomically (transWithdraw acc amount)
--transWith2 acc1 acc2 amount = atomically (transWithdraw2 acc1 acc2 amount) 
--transDepo acc amount = atomically (transDeposit acc amount)
--
--transTransAcc = transTransfer "acc1" "acc2"
--transWith2Acc = transWith2 "acc1" "acc2"
--
--forever :: IO () -> IO ()
--forever act = do
--  act
--  forever act
--
--randomDelay :: IO ()
--randomDelay = do
--  waitTime <- getStdRandom (randomR (1000000, 10000000))
--  threadDelay waitTime
--
---- Test function
--
--withdrawer = forkIO (forever (do {transWith2Acc 100; randomDelay }))
--
--depositer = forkIO (forever (do {transDepo "acc1" 50; randomDelay }))
--
--transferer = forkIO (forever (do {transTransAcc 30; randomDelay }))
--
--runTest = do
--  withdrawer
--  depositer
--  transferer
=======
-- Transactional Stuff

tTrans :: String -> String -> Int -> IO ()
tTrans from to amount = do
  (status1,status2) <- atomically () accountDir $ \ (rep :: Account_d TxVarFS) -> do
    status1 <- tWithHelp from amount rep
    status2 <- tWithHelp to (- amount) rep
    return (status1,status2)                                                                      
  putStrLn status1
  putStrLn status2

tWith :: String -> Int -> IO ()
tWith acc amount = do
  status <- atomically () accountDir (tWithHelp acc amount)
  putStrLn status

tWith2 :: String -> String -> Int -> IO ()
tWith2 acc1 acc2 amount = do
  status <- atomically () accountDir $ \ (rep :: Account_d TxVarFS) -> do
    status <- orElse (tWithHelp acc1 amount rep) (tWithHelp acc2 amount rep)
    return status
  putStrLn status

tDepo acc amount = tWith acc (- amount)

-- Transactional Helpers

tWithHelp :: String -> Int -> Account_d TxVarFS -> FTM TxVarFS String
tWithHelp acc amount rep =
  do
    (main_fmd, accdir) <- read rep
    case lookup acc $ accs accdir of
      Just account -> do
        (accfmd,(Account bal,(bmd,accimd)))  <- read account
        check (amount < 0 || bal >= amount)
        message <- writeOrElse account (accfmd,(Account (bal - amount),(bmd,accimd)))
                   (acc ++ " had " ++ show bal ++ " and changed by " ++ show (- amount)) (return . show)
        return message
      _ -> return "Failure: The account does not exist"

check :: Bool -> FTM TxVarFS ()
check True = return ()
check False = retry

forever :: IO () -> IO ()
forever act = do
 act
 forever act

randomDelay :: IO ()
randomDelay = do
 waitTime <- getStdRandom (randomR (1000000, 10000000))
 threadDelay waitTime

-- Test function

withdrawer = forkIO (forever (do {tWith2 "acc1" "acc2" 100; randomDelay }))

depositer = forkIO (forever (do {tDepo "acc1" 50; randomDelay }))

transferer = forkIO (forever (do {tTrans "acc1" "acc2" 30; randomDelay }))

runTest = do
 withdrawer
 depositer
 transferer
>>>>>>> 4777b9a5
--
--
--
--
--
--
--
--
--
---- Removes the first account
--transRemTop :: ForestM TxFS ()
--transRemTop = do
--  (rep,md) :: (Account_d, Account_d_md) <- load () accountDir
--  let x:lst = reverse (accs rep)
--  let y:mdlst = reverse (accs_md (snd md))
--  mani <- manifest () ((Account_d_inner lst),((fst md),(Account_d_inner_md mdlst)))
--  store mani
--
---- Changes MetaData
--transMeta :: ForestM TxFS ()
--transMeta = do
--  (rep,md) :: (Account_d, Account_d_md) <- load () accountDir
--  let (str,(fmd,amd)):mdlst = accs_md (snd md)
--  let newFmd = fmd {fileInfo = (fileInfo fmd) {kind = UnknownK}} 
--  let newm = (str,(newFmd,amd))
----  listPrintt (accs_md (snd md))
--  mani <- manifest () (rep,((fst md),(Account_d_inner_md (newm:mdlst))))
--  forestIO $ print "YAY"
--  store mani
--
--
--





---- Random helpers for helping Jonathan figure out Forest
--
--listPrintt :: FSRep fs => [(String,(Forest_md,Account_md))] -> ForestM fs ()
--listPrintt [] = return ()
--listPrintt ((str,(fmd,amd)):xs) = do
--  {
--    forestIO $ putStr (str ++ ": " ++ (show (fileInfo fmd)) ++ "\n" ++ (show amd) ++ "\n");
--    listPrintt xs
--  }
--
--getAccounts :: FSRep fs => ForestM fs ()
--getAccounts = do
--  {
--    (rep,md) :: (Account_d, Account_d_md) <- load () accountDir;
--    let err = get_errors md in
--    do
--      {
--        forestIO $ print (numErrors err);
--        forestIO $ print (errorMsg err)
--      }
--  }
--
--listPrint :: FSRep fs => [(String,Account)] -> ForestM fs ()
--listPrint [] = return ()
--listPrint ((str,Account x):xs) = do
--  {
--    forestIO $ print x;
--    listPrint xs
--  }
--countFiles :: FSRep fs => ForestM fs ()
--countFiles = do
--    (rep,md) :: (Account_d, Account_d_md) <- load () accountDir
--    let (Account_d_inner lst) = rep
--    forestIO $ print $ length lst






---- OLD PURE STUFF:
--
--pureWithdraw :: FSRep fs => String -> Int -> ForestM fs ()
--pureWithdraw acc amount = do
--  {
--    (rep,md) :: (Account_d, Account_d_md) <- load () accountDir;
--    case (lookup acc (accs rep)) of
--      Just (Account newbal) -> do 
--        if (amount < 0 || newbal >= amount) then do
--          let result = map (\ (name, a) -> if name == acc then (acc, (Account $ newbal-amount)) else (name,a)) (accs rep)
----          listPrintt (accs_md (snd md))
--          mani <- manifest () ((Account_d_inner result),md)
--          forestIO $ print (acc ++ " had " ++ show newbal ++ " and changed by " ++ (show (- amount)))
--          store mani
--         else forestIO $ print "The account does not have enough money"
--      _ -> forestIO $ print "The account does not exist"
--  }
--
--pureDeposit acc amount = pureWithdraw acc (- amount)
--
--pureTransfer :: FSRep fs => String -> String -> Int -> ForestM fs ()
--pureTransfer from to amount = do
--  {
--    ((Account_d_inner lst),md) :: (Account_d, Account_d_md) <- load () accountDir;
--    case ((lookup from lst), (lookup to lst)) of
--      (Just (Account f), Just (Account t)) -> do
--        forestIO $ print (from ++ " has " ++ show f ++ " and " ++ to ++ " has " ++ show t)
--        if ((amount >= 0 && f >= amount) || (amount < 0 && t >= (- amount)))
--          then do
--            pureWithdraw from amount
--            pureDeposit to amount
--          else forestIO $ print "The account does not have enough money"
--      _ -> forestIO $ print "At least one of the accounts does not exist"
--  }
--
---- Pure Helpers
--
--pureTrans from to amount = runForest PureFSForestCfg $ pureTransfer from to amount
--pureWith acc amount = runForest PureFSForestCfg $ pureWithdraw acc amount
--pureDepo acc amount = runForest PureFSForestCfg $ pureDeposit acc amount
--
--pureTransAcc = pureTrans "acc1" "acc2"
--
--
--
--
--
--
--
--<|MERGE_RESOLUTION|>--- conflicted
+++ resolved
@@ -18,18 +18,11 @@
 import Control.Monad.IO.Class
 import Data.WithClass.MData
 import Data.DeepTypeable
-<<<<<<< HEAD
-import Control.Monad.Incremental hiding (read)
-=======
->>>>>>> 4777b9a5
 
 import Data.WithClass.Derive.DeepTypeable
 import Data.DeriveTH
 import Data.WithClass.Derive.MData
 import System.FilePath.Posix
-<<<<<<< HEAD
-import Prelude hiding (read)
-=======
 
 import Control.Monad.Incremental.Display
 import Data.List as List
@@ -37,7 +30,6 @@
 import Prelude hiding (read)
 import Language.Forest.IC hiding (writeFile)
 
->>>>>>> 4777b9a5
 
 [pads|
 	data Account = Account Int
@@ -61,129 +53,6 @@
 
 accountDir = rootDir </> "Examples/IC/Beautiful/Account"
 
-<<<<<<< HEAD
-tWith :: String -> Int -> IO ()
-tWith acc amount = do
-  status <- atomically () accountDir $ \ (rep :: Account_d TxVarFS) -> do
-    (main_fmd, accdir) <- read rep
-    case lookup acc (accs accdir) of
-      Just (account) -> do
-        
-        tst <- read account
-        return "Test" --"Found it, but how do I manipulate it?" --(accfmd,(Account num,bmd,accimd))
-      _ -> return "Failure: The account does not exist"
-  putStrLn status
-
----- PURE STUFF:
---
---pureWithdraw :: FSRep fs => String -> Int -> ForestM fs ()
---pureWithdraw acc amount = do
---  {
---    (rep,md) :: (Account_d, Account_d_md) <- load () accountDir;
---    case (lookup acc (accs rep)) of
---      Just (Account newbal) -> do 
---        if (amount < 0 || newbal >= amount) then do
---          let result = map (\ (name, a) -> if name == acc then (acc, (Account $ newbal-amount)) else (name,a)) (accs rep)
-----          listPrintt (accs_md (snd md))
---          mani <- manifest () ((Account_d_inner result),md)
---          forestIO $ print (acc ++ " had " ++ show newbal ++ " and changed by " ++ (show (- amount)))
---          store mani
---         else forestIO $ print "The account does not have enough money"
---      _ -> forestIO $ print "The account does not exist"
---  }
---
---pureDeposit acc amount = pureWithdraw acc (- amount)
---
---pureTransfer :: FSRep fs => String -> String -> Int -> ForestM fs ()
---pureTransfer from to amount = do
---  {
---    ((Account_d_inner lst),md) :: (Account_d, Account_d_md) <- load () accountDir;
---    case ((lookup from lst), (lookup to lst)) of
---      (Just (Account f), Just (Account t)) -> do
---        forestIO $ print (from ++ " has " ++ show f ++ " and " ++ to ++ " has " ++ show t)
---        if ((amount >= 0 && f >= amount) || (amount < 0 && t >= (- amount)))
---          then do
---            pureWithdraw from amount
---            pureDeposit to amount
---          else forestIO $ print "The account does not have enough money"
---      _ -> forestIO $ print "At least one of the accounts does not exist"
---  }
---
----- Pure Helpers
---
---pureTrans from to amount = runForest PureFSForestCfg $ pureTransfer from to amount
---pureWith acc amount = runForest PureFSForestCfg $ pureWithdraw acc amount
---pureDepo acc amount = runForest PureFSForestCfg $ pureDeposit acc amount
---
---pureTransAcc = pureTrans "acc1" "acc2"
---
---
---
---
---
---
---
---
----- Transactional Stuff
---
---transTransfer :: String -> String -> Int -> IO ()
---transTransfer from to amount = atomically (do {transWithdraw from amount; transDeposit to amount})
---
---transWithdraw :: String -> Int -> ForestM TxFS () 
---transWithdraw acc amount = do
---  {
---    (rep,md) :: (Account_d, Account_d_md) <- load () accountDir;
---    case (lookup acc (accs rep)) of
---      Just (Account newbal) -> do 
---        check (amount < 0 || newbal >= amount)
---        let result = map (\ (name, a) -> if name == acc then (acc, (Account $ newbal-amount)) else (name,a)) (accs rep)
---        mani <- manifest () ((Account_d_inner result),md)
---        forestIO $ print (acc ++ " had " ++ show newbal ++ " and changed by " ++ (show (- amount)))
---        store mani
---      _ -> forestIO $ print "The account does not exist"
---  }
---
---transWithdraw2 :: String -> String -> Int -> ForestM TxFS ()
---transWithdraw2 acc1 acc2 amount = orElse (transWithdraw acc1 amount) (transWithdraw acc2 amount)
---
---transDeposit acc amount = transWithdraw acc (- amount)
---
----- Transactional Helpers
---
---check :: Bool -> ForestM TxFS ()
---check True = return ()
---check False = retry
---
---transWith acc amount = atomically (transWithdraw acc amount)
---transWith2 acc1 acc2 amount = atomically (transWithdraw2 acc1 acc2 amount) 
---transDepo acc amount = atomically (transDeposit acc amount)
---
---transTransAcc = transTransfer "acc1" "acc2"
---transWith2Acc = transWith2 "acc1" "acc2"
---
---forever :: IO () -> IO ()
---forever act = do
---  act
---  forever act
---
---randomDelay :: IO ()
---randomDelay = do
---  waitTime <- getStdRandom (randomR (1000000, 10000000))
---  threadDelay waitTime
---
----- Test function
---
---withdrawer = forkIO (forever (do {transWith2Acc 100; randomDelay }))
---
---depositer = forkIO (forever (do {transDepo "acc1" 50; randomDelay }))
---
---transferer = forkIO (forever (do {transTransAcc 30; randomDelay }))
---
---runTest = do
---  withdrawer
---  depositer
---  transferer
-=======
 -- Transactional Stuff
 
 tTrans :: String -> String -> Int -> IO ()
@@ -250,7 +119,6 @@
  withdrawer
  depositer
  transferer
->>>>>>> 4777b9a5
 --
 --
 --
